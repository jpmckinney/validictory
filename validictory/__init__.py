--- conflicted
+++ resolved
@@ -3,15 +3,9 @@
 from validictory.validator import (SchemaValidator, FieldValidationError,
                                    ValidationError, SchemaError)
 
-<<<<<<< HEAD
 __all__ = ['validate', 'SchemaValidator', 'FieldValidationError',
            'ValidationError', 'SchemaError']
 __version__ = '0.9.1'
-=======
-__all__ = ['validate', 'SchemaValidator', 'FieldValidationError', 'ValidationError', 'SchemaError']
-__version__ = '0.9.0b'
->>>>>>> cd269e30
-
 
 def validate(data, schema, validator_cls=SchemaValidator,
              format_validators=None, required_by_default=True,
